--- conflicted
+++ resolved
@@ -126,8 +126,6 @@
     border-right: 1px solid #1F2937;
     overflow-y: auto;
     padding-bottom: 4em;
-<<<<<<< HEAD
-=======
     scrollbar-width: thin;
     scrollbar-color: rgba(148, 163, 184, 0.35) transparent;
     font-family: "Inter", "Segoe UI", "Helvetica Neue", Arial, sans-serif;
@@ -148,7 +146,6 @@
 
 #sidebar::-webkit-scrollbar-thumb:hover {
     background-color: rgba(148, 163, 184, 0.55);
->>>>>>> 728bcab1
 }
 
 #sidebar_header {
@@ -371,100 +368,6 @@
     padding-left: 8px;
 }
 
-<<<<<<< HEAD
-#sidebar h1.parent {
-    font-weight: bold;
-}
-
-#sidebar h1.child {
-    margin-top: 0px;
-    font-size: 1.2em;
-    padding-left: 10px;
-    border-left: 3px solid #6DC942;
-}
-
-/* Collapsible training program styles */
-.sidebar-program {
-    margin: 2px 0;
-}
-
-.program-header {
-    display: flex;
-    align-items: center;
-    padding: 4px 8px;
-    cursor: pointer;
-    border-radius: 4px;
-    transition: background-color 0.2s;
-}
-
-.program-header:hover {
-    background-color: rgba(109, 201, 66, 0.1);
-}
-
-.program-icon {
-    display: inline-block;
-    width: 16px;
-    height: 16px;
-    margin-right: 6px;
-    transition: transform 0.2s;
-}
-
-.program-icon::before {
-    content: "";
-    display: block;
-    width: 0;
-    height: 0;
-    border-left: 5px solid #637D53;
-    border-top: 4px solid transparent;
-    border-bottom: 4px solid transparent;
-    margin-top: 4px;
-    margin-left: 4px;
-}
-
-.sidebar-program:not(.collapsed) > .program-header .program-icon::before {
-    transform: rotate(90deg);
-    margin-top: 2px;
-    margin-left: 6px;
-}
-
-.program-header a {
-    color: #637D53;
-    font-weight: 500;
-    text-decoration: none;
-}
-
-.program-header a:hover {
-    color: #6DC942;
-}
-
-.program-contents {
-    margin-left: 22px;
-    padding-left: 8px;
-    border-left: 1px solid #CED3CA;
-    overflow: hidden;
-    max-height: 1000px;
-    transition: max-height 0.3s ease-out;
-}
-
-.sidebar-program.collapsed > .program-contents {
-    max-height: 0;
-    padding-top: 0;
-    padding-bottom: 0;
-}
-
-.sidebar-training-day {
-    padding: 3px 8px;
-}
-
-.sidebar-training-day a {
-    color: #6DC942;
-    text-decoration: none;
-    font-size: 0.95em;
-}
-
-.sidebar-training-day a:hover {
-    text-decoration: underline;
-=======
 .sidebar-action {
     padding: 0;
     margin: 4px 0 2px;
@@ -518,7 +421,6 @@
     font-style: italic;
     padding: 5px 8px;
     margin: 0;
->>>>>>> 728bcab1
 }
 
 #sidebar .sidebar_left {
