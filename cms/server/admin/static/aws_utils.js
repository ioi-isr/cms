--- conflicted
+++ resolved
@@ -1090,7 +1090,20 @@
     var new_id = $("#diff-new-input").val();
     var show_diff = this.bind_func(this, this.show_diff);
     this.ajax_request(this.url("submission_diff", old_id, new_id), null, show_diff);
-<<<<<<< HEAD
+};
+
+
+// Request notification permission on first user interaction.
+// This is required by Firefox which only allows permission requests
+// from inside a short running user-generated event handler.
+if ("Notification" in window && Notification.permission === "default") {
+    var cmsRequestNotificationPermissionOnFirstClick = function() {
+        if (Notification.permission === "default") {
+            Notification.requestPermission();
+        }
+        document.removeEventListener("click", cmsRequestNotificationPermissionOnFirstClick);
+    };
+    document.addEventListener("click", cmsRequestNotificationPermissionOnFirstClick);
 }
 
 /**
@@ -1295,21 +1308,4 @@
             }
         });
     });
-};
-=======
-};
-
-
-// Request notification permission on first user interaction.
-// This is required by Firefox which only allows permission requests
-// from inside a short running user-generated event handler.
-if ("Notification" in window && Notification.permission === "default") {
-    var cmsRequestNotificationPermissionOnFirstClick = function() {
-        if (Notification.permission === "default") {
-            Notification.requestPermission();
-        }
-        document.removeEventListener("click", cmsRequestNotificationPermissionOnFirstClick);
-    };
-    document.addEventListener("click", cmsRequestNotificationPermissionOnFirstClick);
-}
->>>>>>> ada473bb
+};