--- conflicted
+++ resolved
@@ -282,113 +282,6 @@
         <div class="hr"></div>
 
         {% if contest is none %}
-<<<<<<< HEAD
-        <h1><a class="menu_link" href="{{ url("contests") }}">Contests</a></h1>
-        <ul class="menu">
-          {% if contest_list|length < 1 %}
-          <li class="menu_entry">
-            (no contests available)
-          </li>
-          {% endif %}
-
-          {% for c in contest_list[:5] %}
-          <li class="menu_entry">
-            <a class="menu_link bold" href="{{ url("contest", c.id) }}" title="{{ c.description }}">
-              {{ c.name }}
-            </a>
-          </li>
-          {% endfor %}
-
-          {% if contest_list|length > 5 %}
-          <li>
-            <a class="menu_link" href="{{ url("contests") }}">
-              (show more...)
-            </a>
-          </li>
-          {% endif %}
-
-{% if admin.permission_all %}
-          <li class="menu_entry">
-            <a class="menu_link" href="{{ url("contests", "add") }}">
-              (create new contest...)
-            </a>
-          </li>
-{% endif %}
-        </ul>
-
-        <h1><a class="menu_link" href="{{ url("folders") }}">Folders</a></h1>
-        <ul class="menu">
-          <li>
-            <a class="menu_link" href="{{ url("folders") }}">
-              (manage folders...)
-            </a>
-          </li>
-          {% if admin.permission_all %}
-          <li class="menu_entry">
-            <a class="menu_link" href="{{ url("folders", "add") }}">
-              (create new folder...)
-            </a>
-          </li>
-          {% endif %}
-        </ul>
-
-        <h1><a class="menu_link" href="{{ url("tasks") }}">Tasks</a></h1>
-        <ul class="menu">
-          {% if task_list|length < 1 %}
-          <li class="menu_entry">
-            (no tasks available)
-          </li>
-          {% endif %}
-
-          {% for t in task_list[:5] %}
-          <li class="menu_entry">
-            <a class="menu_link bold" href="{{ url("task", t.id) }}" title="{{ t.title }}">
-              {{ t.name }}
-            </a>
-          </li>
-          {% endfor %}
-
-          {% if task_list|length > 5 %}
-          <li>
-            <a class="menu_link" href="{{ url("tasks") }}">
-              (show more...)
-            </a>
-          </li>
-          {% endif %}
-
-{% if admin.permission_all %}
-          <li class="menu_entry">
-            <a class="menu_link" href="{{ url("tasks", "add") }}">
-              (create new task...)
-            </a>
-          </li>
-{% endif %}
-        </ul>
-
-        <h1>
-          <span id="pending_password_resets" class="unread"
-            {% if pending_password_resets == 0 %} style="display: none;" {% endif %}>
-            {{ pending_password_resets }}
-          </span>
-          <a class="menu_link" href="{{ url("users") }}">Users</a>
-        </h1>
-        <ul class="menu">
-          {% if user_list|length == 0 %}
-            <li class="menu_entry">
-              (no user available)
-            </li>
-          {% else %}
-            <li>
-              <a class="menu_link" href="{{ url("users") }}">
-                {% if user_list|length == 1 %}
-                  (show the only user...)
-                {% else %}
-                  (show the {{ user_list|length }} users...)
-                {% endif %}
-              </a>
-            </li>
-          {% endif %}
-=======
         <div class="sidebar-section" data-section-key="contests">
           <h2 class="sidebar-section-title" tabindex="0">
             <span class="section-caret"></span>
@@ -450,7 +343,6 @@
             {% endif %}
           </div>
         </div>
->>>>>>> 1682a9b4
 
         <div class="sidebar-section" data-section-key="tasks">
           <h2 class="sidebar-section-title" tabindex="0">
