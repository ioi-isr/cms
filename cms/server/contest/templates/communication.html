{% extends "contest.html" %}

{% set page = "communication" %}

{% block core %}
<div class="span9">


<div class="page-header">
    <h1>{% trans %}Communication{% endtrans %}</h1>
</div>

{% if contest.announcements|length > 0 %}
<h2>{% trans %}Announcements{% endtrans %}</h2>
<div class="announcement_list">
    {% for msg in contest.announcements|reverse %}
    <div class="announcement">
        {% if msg.subject|length > 0 %}
        <h4 class="subject">{{ msg.subject }}</h4>
        {% else %}
        <h4 class="subject empty">{% trans %}(no subject){% endtrans %}</h4>
        {% endif %}
        <span class="timestamp">{{ msg.timestamp|format_datetime_smart }}</span>
        {% if msg.text|length > 0 %}
        <div class="body">{{ msg.text | markdown }}</div>
        {% endif %}
    </div>
    {% endfor %}
</div>
{% endif %}



{% if questions_enabled %}

<h2>{% trans %}Questions{% endtrans %}</h2>
<div class="well question_submit">
    <form class="form-horizontal" action="{{ contest_url("question") }}" method="POST">
        {{ xsrf_form_html|safe }}
        <fieldset>
            <div class="control-group">
                <label class="control-label" for="input_subject">{% trans %}Subject{% endtrans %}</label>
                <div class="controls">
                    <input type="text" name="question_subject" id="input_subject" class="input-xlarge" maxlength="50" list="task_names_list" autocomplete="off">
                    <datalist id="task_names_list">
                        {% if actual_phase >= 0 %}
                            {% for task in contest.tasks %}
                        <option value="{{ task.name }}">
                            {% endfor %}
                        {% endif %}
                    </datalist>
                </div>
            </div>
            <div class="control-group">
                <label class="control-label" for="input_text">{% trans %}Text{% endtrans %}</label>
                <div class="controls">
                    <textarea id="input_text" class="input-xlarge" name="question_text" rows="5" maxlength="2000"></textarea>
                </div>
            </div>
            <div class="control-group">
                <div class="controls">
                    <button type="submit" class="btn btn-primary">{% trans %}Ask question{% endtrans %}</button>
                    <button type="reset" class="btn">{% trans %}Reset{% endtrans %}</button>
                </div>
            </div>
        </fieldset>
    </form>
</div>


{% if participation.questions|length > 0 %}
<div class="question_list">
    {% for msg in participation.questions|reverse %}
    <div class="question">
        {% if msg.subject|length > 0 %}
        <h4 class="subject">{{ msg.subject }}</h4>
        {% else %}
        <h4 class="subject empty">{% trans %}(no subject){% endtrans %}</h4>
        {% endif %}
        <span class="timestamp">{{ msg.question_timestamp|format_datetime_smart }}</span>
        {% if msg.text|length > 0 %}
        <div class="body">{{ msg.text }}</div>
        {% endif %}
    </div>
        {% if msg.reply_timestamp is not none %}
    <div class="answer">
            {% if msg.reply_subject|length > 0 %}
        <h4 class="subject">{{ msg.reply_subject }}</h4>
            {% else %}
        <h4 class="subject empty">{% trans %}(no subject){% endtrans %}</h4>
            {% endif %}
        <span class="timestamp">{{ msg.reply_timestamp|format_datetime_smart }}</span>
            {% if msg.reply_text|length > 0 %}
        <div class="body">{{ msg.reply_text | markdown }}</div>
            {% endif %}
    </div>
        {% else %}
    <div class="no_answer">
        {% trans %}no answer yet{% endtrans %}
    </div>
        {% endif %}
    {% endfor %}
</div>
{% endif %}

{% endif %}


<h2>{% trans %}Request Contest Delay{% endtrans %}</h2>
<div class="well delay_request_submit">
    <form class="form-horizontal" action="{{ contest_url("delay_request") }}" method="POST">
        {{ xsrf_form_html|safe }}
        <fieldset>
            <div class="control-group">
                <label class="control-label" for="input_requested_start_time">{% trans %}Requested Start Time{% endtrans %}</label>
                <div class="controls">
                    <input type="datetime-local" name="requested_start_time" id="input_requested_start_time" class="input-xlarge" required>
<<<<<<< HEAD
                    <span class="help-block">{% trans %}Select the date and time when you want to start the contest (in your timezone: {{ timezone.tzname(now) }}){% endtrans %}</span>
=======
                    <span class="help-block">
                        {% trans %}Select the date and time when you want to start the contest{% endtrans %}
                        (in your timezone: {{ timezone.tzname(now) }})
                    </span>
>>>>>>> 8d1ed772
                </div>
            </div>
            <div class="control-group">
                <label class="control-label" for="input_reason">{% trans %}Reason{% endtrans %}</label>
                <div class="controls">
                    <textarea id="input_reason" class="input-xlarge" name="reason" rows="5" maxlength="2000" required></textarea>
                    <span class="help-block">{% trans %}Please explain why you need a delay{% endtrans %}</span>
                </div>
            </div>
            <div class="control-group">
                <div class="controls">
                    <button type="submit" class="btn btn-primary">{% trans %}Submit Delay Request{% endtrans %}</button>
                    <button type="reset" class="btn">{% trans %}Reset{% endtrans %}</button>
                </div>
            </div>
        </fieldset>
    </form>
</div>

{% if participation.delay_requests|length > 0 %}
<div class="delay_request_list">
    {% for req in participation.delay_requests|reverse %}
    <div class="delay_request">
        <h4 class="subject">{% trans %}Delay Request{% endtrans %}</h4>
        <span class="timestamp">{{ req.request_timestamp|format_datetime_smart }}</span>
        <div class="body">
            <strong>{% trans %}Requested Start Time:{% endtrans %}</strong> {{ req.requested_start_time|format_datetime_smart }}<br>
            <strong>{% trans %}Reason:{% endtrans %}</strong> {{ req.reason }}<br>
            <strong>{% trans %}Status:{% endtrans %}</strong> 
            {% if req.status == 'pending' %}
                <span class="label label-warning">{% trans %}Pending{% endtrans %}</span>
            {% elif req.status == 'approved' %}
                <span class="label label-success">{% trans %}Approved{% endtrans %}</span>
            {% elif req.status == 'rejected' %}
                <span class="label label-important">{% trans %}Rejected{% endtrans %}</span>
            {% endif %}
        </div>
    </div>
    {% endfor %}
</div>
{% endif %}


{% if participation.messages|length > 0 %}
<h2>{% trans %}Messages{% endtrans %}</h2>
<div class="message_list">
    {% for msg in participation.messages|reverse %}
    <div class="message">
        {% if msg.subject|length > 0 %}
        <h4 class="subject">{{ msg.subject }}</h4>
        {% else %}
        <h4 class="subject empty">{% trans %}(no subject){% endtrans %}</h4>
        {% endif %}
        <span class="timestamp">{{ msg.timestamp|format_datetime_smart }}</span>
        {% if msg.text|length > 0 %}
        <div class="body">{{ msg.text | markdown }}</div>
        {% endif %}
    </div>
    {% endfor %}
</div>
{% endif %}


</div>
{% endblock core %}<|MERGE_RESOLUTION|>--- conflicted
+++ resolved
@@ -115,14 +115,10 @@
                 <label class="control-label" for="input_requested_start_time">{% trans %}Requested Start Time{% endtrans %}</label>
                 <div class="controls">
                     <input type="datetime-local" name="requested_start_time" id="input_requested_start_time" class="input-xlarge" required>
-<<<<<<< HEAD
-                    <span class="help-block">{% trans %}Select the date and time when you want to start the contest (in your timezone: {{ timezone.tzname(now) }}){% endtrans %}</span>
-=======
                     <span class="help-block">
                         {% trans %}Select the date and time when you want to start the contest{% endtrans %}
                         (in your timezone: {{ timezone.tzname(now) }})
                     </span>
->>>>>>> 8d1ed772
                 </div>
             </div>
             <div class="control-group">
